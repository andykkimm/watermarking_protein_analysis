--- conflicted
+++ resolved
@@ -343,23 +343,7 @@
     dataset = StructureDatasetPDB(pdb_dict_list, truncate=None, max_length=10000)
     batch = [dataset[0]]
 
-    X, S, mask, lengths, chain_M, chain_encoding_all, letter_list_list, \
-<<<<<<< HEAD
-    visible_list_list, masked_list_list, masked_chain_length_list_list, \
-    chain_M_pos, omit_AA_mask, residue_idx, dihedral_mask, tied_pos_list_of_lists_list, \
-    pssm_coef, pssm_bias, pssm_log_odds_all, bias_by_res_all, tied_beta = tied_featurize(
-    batch, device,
-    chain_dict=None,
-    fixed_position_dict=None,
-    omit_AA_dict=None,
-    tied_positions_dict=None,
-    pssm_dict=None,
-    bias_by_res_dict=None
-)
-=======
-        visible_list_list, masked_list_list, masked_chain_length_list_list, \
-        chain_M_pos, omit_AA_mask, residue_idx, dihedral_mask, tied_pos_list_of_lists_list, \
-        pssm_coef, pssm_bias, pssm_log_odds_all, bias_by_res_all, tied_beta = tied_featurize(
+    structure_features = tied_featurize(
         batch, device,
         chain_dict=None,
         fixed_position_dict=None,
@@ -368,23 +352,7 @@
         pssm_dict=None,
         bias_by_res_dict=None
     )
->>>>>>> 5a4c9049
-
-    # Pack into dictionary for easier access
-    structure_features = {
-        'X': X,
-        'S': S,
-        'mask': mask,
-        'chain_M': chain_M,
-        'chain_encoding_all': chain_encoding_all,
-        'residue_idx': residue_idx
-    }
-
-    print(f"✓ Loaded (length: {mask.sum().item():.0f})")
-<<<<<<< HEAD
     print(f"✓ Loaded (length: {structure_features['mask'].sum().item():.0f})")
-=======
->>>>>>> 5a4c9049
     print()
 
     # Initialize generators
